--- conflicted
+++ resolved
@@ -35,14 +35,10 @@
   # - r-forcats
 
   # Install project
-<<<<<<< HEAD
-  - pip: [-e ., pdbp, kaleido, joblib]
-=======
   - pip:
     - -e .
     - pdbp
-    - kaleido==0.1.0.post1
+    - kaleido
     - joblib
     - git+https://github.com/buddejul/pyvmte@bernstein
-    - coptpy
->>>>>>> 69ce19e9
+    - coptpy