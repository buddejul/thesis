--- conflicted
+++ resolved
@@ -44,14 +44,12 @@
     17778314,
 ]
 
-<<<<<<< HEAD
 
 JOBS_IM_CRIT = [
     17783454,
 ]
 
 RES_FILES_TAR = [HPC_RES / f"{jobid}.tar.gz" for jobid in JOBS]
-=======
 constant_cols = [
     "bfunc_type",
     "idestimands",
@@ -85,7 +83,6 @@
     "covers_idset_lower",
     "covers_idset",
 ]
->>>>>>> 18e5338e
 
 
 @pytask.mark.wip
