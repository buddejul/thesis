--- conflicted
+++ resolved
@@ -74,7 +74,6 @@
     return np.column_stack((y, d, z, u))
 
 
-<<<<<<< HEAD
 def make_mtr_binary_iv(
     yd_c: float | np.ndarray,
     yd_at: float | np.ndarray,
@@ -176,8 +175,8 @@
         return "none"
 
     return "; ".join(parts)
-=======
+
+
 def bic(n: int) -> float:
     """Tuning parameter sequence based on BIC."""
-    return np.sqrt(np.log(n))
->>>>>>> 95b7e037
+    return np.sqrt(np.log(n))